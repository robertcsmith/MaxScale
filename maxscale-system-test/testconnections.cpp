--- conflicted
+++ resolved
@@ -1704,49 +1704,18 @@
     return res;
 }
 
-<<<<<<< HEAD
 int TestConnections::try_query_all(int m, const char *sql)
-=======
-int TestConnections::try_query_all(const char *sql)
-{
-    return try_query(conn_rwsplit, sql) +
-           try_query(conn_master, sql) +
-           try_query(conn_slave, sql);
-}
-
-int TestConnections::find_master_maxadmin(Mariadb_nodes * nodes)
-{
-    bool found = false;
-    int master = -1;
-
-    for (int i = 0; i < nodes->N; i++)
-    {
-        char show_server[256];
-        char res[256];
-        sprintf(show_server, "show server server%d", i + 1);
-        get_maxadmin_param(show_server, "Status", res);
-
-        if (strstr(res, "Master"))
-        {
-            if (found)
-            {
-                master = -1;
-            }
-            else
-            {
-                master = i;
-                found = true;
-            }
-        }
-    }
-
-    return master;
+{
+    return try_query(maxscales->conn_rwsplit[m], sql) +
+           try_query(maxscales->conn_master[m], sql) +
+           try_query(maxscales->conn_slave[m], sql);
 }
 
 StringSet TestConnections::get_server_status(const char* name)
 {
     std::set<std::string> rval;
-    char* res = ssh_maxscale_output(true, "maxadmin list servers|grep \'%s\'", name);
+    int rc;
+    char* res = maxscales->ssh_node_output_f(0, true, &rc, "maxadmin list servers|grep \'%s\'", name);
     char* pipe = strrchr(res, '|');
 
     if (res && pipe)
@@ -1783,78 +1752,6 @@
     return rval;
 }
 
-int TestConnections::find_slave_maxadmin(Mariadb_nodes * nodes)
-{
-    int slave = -1;
-
-    for (int i = 0; i < nodes->N; i++)
-    {
-        char show_server[256];
-        char res[256];
-        sprintf(show_server, "show server server%d", i + 1);
-        get_maxadmin_param(show_server, "Status", res);
-
-        if (strstr(res, "Slave"))
-        {
-            slave = i;
-        }
-    }
-
-    return slave;
-}
-
-int TestConnections::execute_maxadmin_command(char * cmd)
-{
-    return ssh_maxscale(true, "maxadmin %s", cmd);
-}
-int TestConnections::execute_maxadmin_command_print(char * cmd)
-{
-    printf("%s\n", ssh_maxscale_output(true, "maxadmin %s", cmd));
-    return 0;
-}
-
-int TestConnections::check_maxadmin_param(const char *command, const char *param, const char *value)
-{
-    char result[1024];
-    int rval = 1;
-
-    if (get_maxadmin_param((char*)command, (char*)param, (char*)result) == 0)
-    {
-        char *end = strchr(result, '\0') - 1;
-
-        while (isspace(*end))
-        {
-            *end-- = '\0';
-        }
-
-        char *start = result;
-
-        while (isspace(*start))
-        {
-            start++;
-        }
-
-        if (strcmp(start, value) == 0)
-        {
-            rval = 0;
-        }
-        else
-        {
-            printf("Expected %s, got %s\n", value, start);
-        }
-    }
-
-    return rval;
-}
-
-int TestConnections::get_maxadmin_param(const char* command, const char* param, char* result)
->>>>>>> 7ebd487e
-{
-    return try_query(maxscales->conn_rwsplit[m], sql) +
-           try_query(maxscales->conn_master[m], sql) +
-           try_query(maxscales->conn_slave[m], sql);
-}
-
 int TestConnections::list_dirs(int m)
 {
     for (int i = 0; i < repl->N; i++)
