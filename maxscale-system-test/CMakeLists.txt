# Building test package:
#
#     apt-get install libssl-dev libmariadbclient-dev php5 perl \
#         coreutils realpath libjansson-dev openjdk-7-jdk
#     pip install JayDeBeApi


# Backend labes:
#     REPL_BACKEND
#     GALERA_BACKEND
#     EXTERN_BACKEND
#     BREAKS_REPL
#     BREAKS_GALERA

project(maxscale_system_test)
cmake_minimum_required(VERSION 2.8)
set(CTEST_BUILD_NAME "${BUILDNAME}")

set(CMAKE_BUILD_TYPE "RelWithDebInfo" CACHE STRING "Choose the type of
build, options are: None(CMAKE_CXX_FLAGS or CMAKE_C_FLAGS used) Debug
Release RelWithDebInfo MinSizeRel.")

set(CMAKE_CXX_FLAGS "-std=c++11 -ggdb -Wall -Werror -Wno-format-overflow -Wno-unused-function")
set(CMAKE_CXX_FLAGS_DEBUG "-std=c++11 -ggdb -Wall -Werror -Wno-format-overflow -Wno-unused-function")
set(CMAKE_CXX_FLAGS_RELEASE "-std=c++11 -ggdb -Wall -Werror -Wno-format-overflow -Wno-unused-function")
set(CMAKE_CXX_FLAGS_RELWITHDEBINFO "-std=c++11 -ggdb -Wall -Werror -Wno-format-overflow -Wno-unused-function")

enable_testing()

# utilities.cmake contains all helper functions and extra tools
include(utilities.cmake)

# The core library
include_directories(${CMAKE_BINARY_DIR})
add_library(testcore SHARED testconnections.cpp nodes.cpp mariadb_nodes.cpp maxscales.cpp
  mariadb_func.cpp get_com_select_insert.cpp maxadmin_operations.cpp big_transaction.cpp
  sql_t1.cpp test_binlog_fnc.cpp get_my_ip.cpp big_load.cpp  get_com_select_insert.cpp
  different_size.cpp fw_copy_rules maxinfo_func.cpp config_operations.cpp rds_vpc.cpp execute_cmd.cpp
  blob_test.cpp keepalived_func.cpp tcp_connection.cpp
  # Include the CDC connector in the core library
  ${CMAKE_SOURCE_DIR}/../connectors/cdc-connector/cdc_connector.cpp)
target_link_libraries(testcore ${MYSQL_CLIENT} ${JANSSON_LIBRARIES} z m pthread ssl dl rt crypto crypt)
install(TARGETS testcore DESTINATION system-test)
add_dependencies(testcore connector-c jansson)

# Include the CDC connector headers
include_directories(${CMAKE_SOURCE_DIR}/../connectors/cdc-connector/)

# Tool used to check backend state
add_test_executable_notest(check_backend.cpp check_backend check_backend LABELS CONFIG)

# Configuration tests
add_template(bug359 bug359)
add_template(bug495 bug495)
add_template(bug526 bug526)
add_template(bug479 bug479)
add_template(bug493 bug493)
add_template(bug643_1 bug643_1)
add_template(mxs652_bad_ssl bad_ssl)
add_template(mxs710_bad_socket mxs710_bad_socket)
add_template(mxs710_bad_socket mxs711_two_ports)
add_template(mxs720_line_with_no_equal mxs720_line_with_no_equal)
add_template(mxs720_wierd_line mxs720_wierd_line)
add_template(mxs710_bad_socket mxs799)
add_test_executable(config_test.cpp config_test replication LABELS CONFIG)

add_subdirectory(cdc_datatypes)

# Repeatedly connect to maxscale while the backends reject all connections, expect no crash
add_test_executable(backend_auth_fail.cpp backend_auth_fail replication LABELS readconnroute REPL_BACKEND)

# Regression case for the bug "MaxScale ignores host in user authentication"
add_test_executable(bug143.cpp bug143 replication LABELS MySQLAuth REPL_BACKEND)

# Regression case for the bug "Executing '\s' doesn't always produce complete result set"
add_test_executable(bug422.cpp bug422 replication LABELS readwritesplit readconnroute maxscale REPL_BACKEND)

# Regression case for the bug "Wildcard in host column of mysql.user table don't work properly"
add_test_executable(bug448.cpp bug448 replication LABELS MySQLAuth LIGHT REPL_BACKEND)

# Regression case for the bug "rwsplit counts every connection twice in master - counnection counts leak"
add_test_executable(bug469.cpp bug469 replication LABELS readwritesplit LIGHT REPL_BACKEND)

# Regression case for the bug "Routing Hints route to server sometimes doesn't work"
add_test_executable(bug471.cpp bug471 bug471 LABELS readwritesplit hintfilter REPL_BACKEND)

# Regression case for the bugs "malformed hints cause crash"
add_test_executable(bug473.cpp bug473 hints LABELS readwritesplit hintfilter REPL_BACKEND)

# Regression case for the bug "The end comment tag in hints isn't properly detected"
add_test_executable(bug475.cpp bug475 hints LABELS readwritesplit hintfilter REPL_BACKEND)

# Regression case for the bug "SHOW VARIABLES randomly failing with "Lost connection to MySQL server"
add_test_executable(bug488.cpp bug488 galera LABELS readwritesplit readconnroute maxscale GALERA_BACKEND)

# Regression case for the bug "rw-split router does not send last_insert_id() to master"
add_test_executable(bug507.cpp bug507 replication LABELS readwritesplit LIGHT REPL_BACKEND)

# Regression case for the bug "Referring to a nonexisting server in servers=... doesn't even raise a warning"
add_test_executable(bug509.cpp bug509 galera LABELS readwritesplit GALERA_BACKEND)

# Checks "SELECT * INTO OUTFILE" and "LOAD DATA LOCAL INFILE"
add_test_executable(bug519.cpp bug519 replication LABELS readwritesplit REPL_BACKEND)

# Regression case for the bug "'Current no. of conns' not going down"
add_test_executable(bug529.cpp bug529 replication LABELS readwritesplit readconnroute maxscale REPL_BACKEND)

# Regression case for the bugs "get_dcb fails if slaves are not available" and "Maxscale fails to start without anything in the logs if there is no slave available"
add_test_executable(bug547.cpp bug547 replication LABELS readwritesplit REPL_BACKEND)

# Regression case for the bug "crash if max_slave_connections=10% and 4 or less backends are configured"
add_test_executable(bug681.cpp bug681 galera.bug681 LABELS readwritesplit GALERA_BACKEND)

# Regression case for the bug "crash with tee filter"
#add_test_executable(bug643.cpp bug643 bug643 LABELS tee REPL_BACKEND)

# Regression case for the bug ""Different error messages from MariaDB and Maxscale"
add_test_script(bug561.sh bug561.sh replication LABELS MySQLAuth REPL_BACKEND)

# Regression case for the bug "Wrong error message for Access denied error"
add_test_script(bug562.sh bug562.sh replication LABELS MySQLAuth REPL_BACKEND)

# Regression case for the bug "Wrong charset settings"
add_test_script(bug564.sh bug564.sh replication LABELS MySQLProtocol REPL_BACKEND)

# Regression case for the bug "Clients CLIENT_FOUND_ROWS setting is ignored by maxscale"
add_test_executable(bug565.cpp bug565 replication LABELS MySQLProtocol REPL_BACKEND)

# Regression case for the bug "Crash if files from /dev/shm/ removed"
add_test_script(bug567.sh bug567.sh bug567 LABELS maxscale REPL_BACKEND)

# Regression case for the bug "Using regex filter hangs MaxScale"
add_test_executable(bug571.cpp bug571 bug571 LABELS regexfilter REPL_BACKEND)

# Attempt to use GRANT with wrong IP, expect no crash or hangs
add_test_executable(bug572.cpp bug572 replication LABELS readwritesplit REPL_BACKEND)

# Regression cases for the bug "Hint filter don't work if listed before regex filter in configuration file"
# (different filter sequence and configuration, but the same test, see .cnf for details)
add_test_derived(bug585 bug587 bug585 LABELS regexfilter REPL_BACKEND)
add_test_executable(bug587.cpp bug587 bug587 LABELS regexfilter hintfilter REPL_BACKEND)
add_test_derived(bug587_1 bug587 bug587_1 LABELS regexfilter hintfilter REPL_BACKEND)

# Tries to connect Maxscale when all slaves stopped
add_test_executable(bug592.cpp bug592 replication LABELS MySQLAuth readwritesplit REPL_BACKEND)

# Tries to do change user in the loop, checks that autorization is still ok
add_test_executable(bug601.cpp bug601 bug601 LABELS MySQLAuth MySQLProtocol REPL_BACKEND)

# Simple test with enable_root_user=true
add_test_executable(bug620.cpp bug620 bug620 LABELS MySQLAuth MySQLProtocol REPL_BACKEND)

# Regression case for the bug "Crash when user define with old password style (before 4.1 protocol)"
add_test_executable(bug626.cpp bug626 replication LABELS MySQLAuth MySQLProtocol REPL_BACKEND)

# Regression case for the bug 634 "SHOW SLAVE STATUS in RW SPLITTER is send to master"
add_test_executable(bug634.cpp bug634 replication LABELS readwritesplit REPL_BACKEND)

# Regression cases for several TEE filter hangs
#add_test_executable(bug645.cpp bug645 bug645 LABELS tee REPL_BACKEND)
#add_test_executable(bug645_1.cpp bug645_1 bug645_1 LABELS tee REPL_BACKEND)
#add_test_executable(bug649.cpp bug649 bug645 LABELS tee)
#add_test_executable(bug650.cpp bug650 bug650 LABELS tee REPL_BACKEND)

# Heavy test for TEE filter
#add_test_script(bug648 sql_queries bug648 LABELS tee UNSTABLE HEAVY REPL_BACKEND)

# Crash when host name for some user in mysql.user is very long
add_test_executable(bug653.cpp bug653 replication LABELS MySQLAuth MySQLProtocol REPL_BACKEND)

# Crash with malformed Maxadmin command
add_test_executable(bug654.cpp bug654 replication LABELS maxscale REPL_BACKEND)

# Regression case for the bug "Tee filter: closing child session causes MaxScale to fail"
#add_test_executable(bug657.cpp bug657 bug657 LABELS tee REPL_BACKEND)

# Block backends (master or all slaves) and tries to connect Maxscale
add_test_executable(bug658.cpp bug658 replication LABELS readwritesplit readconnroute maxscale REPL_BACKEND)

# Block all backends
add_test_executable(bug662.cpp bug662 bug662 LABELS readwritesplit readconnroute maxscale REPL_BACKEND)

# Bad TEE filter configuration
add_test_executable(bug664.cpp bug664 bug664 LABELS MySQLAuth MySQLProtocol)

# TEE fileter: execute long sequence of queries ans session commands in the loop
#add_test_executable(bug670.cpp bug670 bug670 LABELS tee REPL_BACKEND)

# Regression case for the bug "MaxScale crashes if "Users table data" is empty and "show dbusers" is executed in maxadmin"
add_test_executable(bug673.cpp bug673 bug673 LABELS MySQLAuth REPL_BACKEND)

# Crash in case of backend node in Galera cluster stopping and then reconnect to Maxscale
add_test_executable(bug676.cpp bug676 galera LABELS galeramon GALERA_BACKEND)

# Rgression test for th bug "RWSplit: 'SELECT @a:=@a+1 as a, test.b FROM test' breaks client session"
add_test_executable(bug694.cpp bug694 bug694 LABELS readwritesplit REPL_BACKEND)

# Compare @@hostname from "select  @@wsrep_node_name, @@hostname" and from "select  @@hostname, @@wsrep_node_name"
add_test_executable(bug699.cpp bug699 galera LABELS readwritesplit LIGHT GALERA_BACKEND)

# Wrong processing of 'SET GLOBAL sql_mode="ANSI"'
add_test_executable(bug705.cpp bug705 bug705 LABELS MySQLAuth REPL_BACKEND)

# Try SHOW GLOBAL STATUS via Maxscale
add_test_executable(bug711.cpp bug711 bug711 LABELS readwritesplit REPL_BACKEND)

# Prepared statement from PHP application
add_test_executable(bug729.cpp bug729 replication LABELS readwritesplit LIGHT REPL_BACKEND)

# Regression case for the bug "Regex filter and shorter than original replacement queries MaxScale" (crash)
add_test_executable(bug730.cpp bug730 bug730 LABELS regexfilter REPL_BACKEND)

# Test MariaDB 10.2 bulk inserts
add_test_executable(bulk_insert.cpp bulk_insert bulk_insert LABELS MySQLProtocol REPL_BACKEND 10.2)

# Tests for the CCRFilter module
add_test_executable(ccrfilter.cpp ccrfilter ccrfilter LABELS ccrfilter LIGHT REPL_BACKEND)

# Tries to reconfigure replication setup to use another node as a Master
add_test_executable(change_master_during_session.cpp change_master_during_session replication LABELS readwritesplit mysqlmon REPL_BACKEND)

# Executes change_user command in the loop
add_test_executable(change_user.cpp change_user replication LABELS MySQLAuth readwritesplit MySQLProtocol LIGHT REPL_BACKEND)

# Tries to connect to non existing DB, expects no crash
add_test_executable(connect_to_nonexisting_db.cpp connect_to_nonexisting_db replication LABELS MySQLAuth MySQLProtoco LIGHT REPL_BACKEND)

# check if max_connections parameter works
add_test_executable(connection_limit.cpp connection_limit connection_limit LABELS maxscale LIGHT REPL_BACKEND)

# Tries to open to many connections, expect no crash
add_test_executable(crash_out_of_files.cpp crash_out_of_files load LABELS maxscale HEAVY REPL_BACKEND)

# Tries to open to many connections, expect no crash, with Galera backend
add_test_executable(crash_out_of_files_galera.cpp crash_out_of_files_galera galera LABELS maxscale HEAVY GALERA_BACKEND)

# Tries INSERTs with size close to 0x0ffffff * N
add_test_executable(different_size_rwsplit.cpp different_size_rwsplit replication LABELS readwritesplit HEAVY REPL_BACKEND)

# Tries to use 'maxkeys', 'maxpasswrd'
add_test_executable(encrypted_passwords.cpp encrypted_passwords replication LABELS maxscale LIGHT REPL_BACKEND)

# Basic MaxCtrl test
add_test_executable(maxctrl_basic.cpp maxctrl_basic replication LABELS maxctrl REPL_BACKEND)

# MySQL Monitor Failover Test
add_test_executable(mysqlmon_detect_standalone_master.cpp mysqlmon_detect_standalone_master mysqlmon_detect_standalone_master LABELS mysqlmon REPL_BACKEND)

# MySQL Monitor Failover (automatic) Test
add_test_executable(mysqlmon_failover_auto.cpp mysqlmon_failover_auto mysqlmon_failover_auto LABELS mysqlmon REPL_BACKEND)

# MySQL Monitor Failover (manual) Test
add_test_executable(mysqlmon_failover_manual.cpp mysqlmon_failover_manual mysqlmon_failover_manual LABELS mysqlmon REPL_BACKEND)

# MySQL Monitor manual failover with many valid candidates
add_test_executable(mysqlmon_failover_manual2.cpp mysqlmon_failover_manual2_4 mysqlmon_failover_manual2_4 LABELS mysqlmon REPL_BACKEND)
add_test_executable(mysqlmon_failover_manual2.cpp mysqlmon_failover_manual2_3 mysqlmon_failover_manual2_3 LABELS mysqlmon REPL_BACKEND)
add_test_executable(mysqlmon_failover_manual2.cpp mysqlmon_failover_manual2_2 mysqlmon_failover_manual2_2 LABELS mysqlmon REPL_BACKEND)

# MySQL Monitor switchover
add_test_executable(mysqlmon_switchover.cpp mysqlmon_switchover mysqlmon_switchover LABELS mysqlmon REPL_BACKEND)

# MySQL Monitor switchover with bad master
add_test_executable(mysqlmon_switchover_bad_master.cpp mysqlmon_switchover_bad_master mysqlmon_switchover_bad_master LABELS mysqlmon REPL_BACKEND)

# MySQL Monitor manual failover with no valid slaves, uses config of mysqlmon_failover_auto
add_test_executable(mysqlmon_failover_no_slaves.cpp mysqlmon_failover_no_slaves mysqlmon_failover_auto LABELS mysqlmon REPL_BACKEND)

# MySQL Monitor Rejoin (good) Test
add_test_executable(mysqlmon_rejoin_good.cpp mysqlmon_rejoin_good mysqlmon_rejoin_good LABELS mysqlmon REPL_BACKEND)

# MySQL Monitor Rejoin (bad) Test, use template for Rejoin (good)
add_test_executable(mysqlmon_rejoin_bad.cpp mysqlmon_rejoin_bad mysqlmon_rejoin_good LABELS mysqlmon REPL_BACKEND)

# MySQL Monitor Rejoin (bad2) Test, use template for Rejoin (good)
add_test_executable(mysqlmon_rejoin_bad2.cpp mysqlmon_rejoin_bad2 mysqlmon_rejoin_good LABELS mysqlmon REPL_BACKEND)

# MySQL Monitor Rejoin tests
add_test_executable(mysqlmon_rejoin_manual.cpp mysqlmon_rejoin_manual mysqlmon_rejoin_manual LABELS mysqlmon REPL_BACKEND)
add_test_executable(mysqlmon_rejoin_manual2.cpp mysqlmon_rejoin_manual2 mysqlmon_rejoin_manual LABELS mysqlmon REPL_BACKEND)

# MySQL Monitor rolling master
add_test_executable(mysqlmon_failover_rolling_master.cpp mysqlmon_failover_rolling_master mysqlmon_failover_rolling_master LABELS mysqlmon REPL_BACKEND)

# MySQL Monitor rejoin old slave
add_test_executable(mysqlmon_failover_rejoin_old_slave.cpp mysqlmon_failover_rejoin_old_slave mysqlmon_failover_rejoin_old_slave LABELS mysqlmon REPL_BACKEND)

# MySQL Monitor rolling restart slaves
add_test_executable(mysqlmon_failover_rolling_restart_slaves.cpp mysqlmon_failover_rolling_restart_slaves mysqlmon_failover_rolling_restart_slaves LABELS mysqlmon REPL_BACKEND)

# MySQL Monitor failover stress
add_test_executable(mysqlmon_failover_stress.cpp mysqlmon_failover_stress mysqlmon_failover_stress LABELS mysqlmon REPL_BACKEND)

# MySQL Monitor switchover stress
add_test_executable(mysqlmon_switchover_stress.cpp mysqlmon_switchover_stress mysqlmon_switchover_stress LABELS mysqlmon REPL_BACKEND)

# Check monitoring and failover when ignore_external_masters is enabled
add_test_executable(mysqlmon_external_master.cpp mysqlmon_external_master mysqlmon_external_master LABELS mysqlmon REPL_BACKEND)

# Test monitor state change events when manually clearing server bits
add_test_executable(false_monitor_state_change.cpp false_monitor_state_change replication LABELS mysqlmon REPL_BACKEND)

# A set of tests for Firewall filter
add_test_executable(fwf.cpp fwf fwf LABELS dbfwfilter REPL_BACKEND)
add_test_executable(fwf2.cpp fwf2 fwf LABELS dbfwfilter REPL_BACKEND)
add_test_executable(fwf_duplicate_rules.cpp fwf_duplicate_rules fwf LABELS dbfwfilter REPL_BACKEND)
add_test_executable(fwf_prepared_stmt.cpp fwf_prepared_stmt fwf LABELS dbfwfilter REPL_BACKEND)
add_test_executable(fwf_actions.cpp fwf_actions fwf_action LABELS dbfwfilter REPL_BACKEND)
add_test_executable(fwf_logging.cpp fwf_logging fwf_logging LABELS dbfwfilter REPL_BACKEND)
add_test_executable(fwf_reload.cpp fwf_reload fwf LABELS dbfwfilter REPL_BACKEND)
add_test_executable(fwf_syntax.cpp fwf_syntax fwf_syntax LABELS dbfwfilter REPL_BACKEND)
add_test_executable(fwf_com_ping.cpp fwf_com_ping fwf_com_ping LABELS dbfwfilter REPL_BACKEND)
add_test_executable(mxs1583_fwf.cpp mxs1583_fwf mxs1583_fwf LABELS dbfwfilter REPL_BACKEND)

# Galera node priority test
add_test_executable(galera_priority.cpp galera_priority galera_priority LABELS galeramon LIGHT GALERA_BACKEND)

# Block and unblock Master and check that Maxscale survived
add_test_executable(kill_master.cpp kill_master replication LABELS readwritesplit LIGHT REPL_BACKEND)

# Test insertstream filter
add_test_script(insertstream insertstream.sh insertstream LABELS insertstream REPL_BACKEND)

# Check load balancing
add_test_executable(load_balancing.cpp load_balancing load LABELS readwritesplit LIGHT REPL_BACKEND)

# Check load balancing with Galera backend
add_test_executable(load_balancing_galera.cpp load_balancing_galera load_galera LABELS readwritesplit GALERA_BACKEND)

# Check load balancing parameters with Galera backend and 1 persistent connection
add_test_derived(load_balancing_galera_pers1 load_balancing_galera load_galera_pers1 LABELS readwritesplit HEAVY GALERA_BACKEND)

# Check load balancing parameters with Galera backend and 10 persistent connections
add_test_derived(load_balancing_galera_pers10 load_balancing_galera load_galera_pers10 LABELS readwritesplit HEAVY GALERA_BACKEND)

# Check load balancing parameters with 1 persistent connection
add_test_derived(load_balancing_pers1 load_balancing load_pers1 LABELS readwritesplit HEAVY REPL_BACKEND)

# Check load balancing parameters with 10 persistent connections
add_test_derived(load_balancing_pers10 load_balancing load_pers10 LABELS readwritesplit HEAVY REPL_BACKEND)

# Test with extremely big blob inserting
add_test_executable(longblob.cpp longblob longblob LABELS readwritesplit readconnroute UNSTABLE HEAVY REPL_BACKEND)

# Test with extremely big blob inserting/selecting with > 16 mb data blocks
add_test_executable(mxs1110_16mb.cpp mxs1110_16mb longblob_filters LABELS readwritesplit readconnroute HEAVY REPL_BACKEND)

# Schemarouter implicit database detection
add_test_executable(mxs1310_implicit_db.cpp mxs1310_implicit_db mxs1310_implicit_db LABELS schemarouter REPL_BACKEND)

# Retry reads with persistent connections
add_test_executable(mxs1323_retry_read.cpp mxs1323_retry_read mxs1323 LABELS readwritesplit LIGHT REPL_BACKEND)
add_test_executable(mxs1323_stress.cpp mxs1323_stress mxs1323 LABELS readwritesplit REPL_BACKEND)

# INSERT extremelly big number of rows
add_test_executable(lots_of_rows.cpp lots_of_rows galera LABELS readwritesplit HEAVY GALERA_BACKEND)

# A set of MariaDB server tests executed against Maxscale RWSplit
add_test_script(mariadb_tests_hartmut mariadb_tests_hartmut.sh replication LABELS readwritesplit REPL_BACKEND)

# A set of MariaDB server tests executed against Maxscale RWSplit (Galera backend)
add_test_script(mariadb_tests_hartmut_galera mariadb_tests_hartmut.sh galera_hartmut LABELS readwritesplit GALERA_BACKEND)

# Creates a number of connections > max_connections setting
add_test_executable(max_connections.cpp max_connections replication LABELS MySQLAuth MySQLProtocol UNSTABLE HEAVY REPL_BACKEND)

# Test of Maxinfo interface (http)
#add_test_executable(maxinfo.cpp maxinfocpp maxinfo LABELS maxinfo UNSTABLE HEAVY REPL_BACKEND)

# Test of Maxinfo SQL interface
add_test_executable(maxinfo_sql.cpp maxinfo_sql maxinfo_sql LABELS maxinfo REPL_BACKEND)

# Test of Maxinfo interface (http), python impelemntation
add_test_script(maxinfo.py maxinfo.py maxinfo LABELS maxinfo LIGHT REPL_BACKEND)

# Checks tha Maxscale processis running as 'maxscale' user
add_test_executable(maxscale_process_user.cpp maxscale_process_user replication LABELS maxscale LIGHT REPL_BACKEND)

# Test of multi master monitor
add_test_executable(mm.cpp mm mm LABELS mmmon BREAKS_REPL)

# MySQL Monitor with Multi-master configurations
add_test_executable(mm_mysqlmon.cpp mm_mysqlmon mm_mysqlmon LABELS mysqlmon REPL_BACKEND BREAKS_REPL)

# MySQL Monitor crash safety
#add_test_executable(mysqlmon_backup.cpp mysqlmon_backup mysqlmon_backup LABELS mysqlmon REPL_BACKEND)

# Regression case for the bug "Two monitors loaded at the same time result into not working installation"
add_test_executable(mxs118.cpp mxs118 mxs118 LABELS maxscale LIGHT REPL_BACKEND)

# Regression case for the bug "disable_sescmd_history causes MaxScale to crash under load"
add_test_executable(mxs127.cpp mxs127 mxs127 LABELS readwritesplit LIGHT REPL_BACKEND)

# Prepearing and execution statements in the loop
add_test_executable(mxs244_prepared_stmt_loop.cpp mxs244_prepared_stmt_loop galera LABELS readwritesplit readconnroute LIGHT GALERA_BACKEND)

# Regression case for the bug "SELECT INTO OUTFILE query succeeds even if backed fails"
add_test_executable(mxs280_select_outfile.cpp mxs280_select_outfile replication LABELS readwritesplit REPL_BACKEND)

# Tries prepared stmt 'SELECT 1,1,1,1...." with different nu,ber of '1'
add_test_executable(mxs314.cpp mxs314 galera LABELS MySQLProtocol readwritesplit LIGHT GALERA_BACKEND)

# Testing of the master replacement feature
add_test_executable(mxs359_master_switch.cpp mxs359_master_switch mxs359_master_switch LABELS readwritesplit REPL_BACKEND)

# Test read-only connections with master replacement
add_test_executable(mxs359_read_only.cpp mxs359_read_only mxs359_read_only LABELS readwritesplit REPL_BACKEND)

# Test master_failure_mode=error_on_write and master replacement
add_test_executable(mxs359_error_on_write.cpp mxs359_error_on_write mxs359_error_on_write LABELS readwritesplit REPL_BACKEND)

# Binary protocol prepared statement tests
add_test_executable(binary_ps.cpp binary_ps replication LABELS readwritesplit LIGHT REPL_BACKEND)
add_test_executable(binary_ps_cursor.cpp binary_ps_cursor replication LABELS readwritesplit LIGHT REPL_BACKEND)

# Creates and closes a lot of connections, checks that 'maxadmin list servers' shows 0 connections at the end
add_test_executable(mxs321.cpp mxs321 replication LABELS maxscale readwritesplit REPL_BACKEND)

# Crash with Galera and backend restart when persistant cfonnections are in use
<<<<<<< HEAD
add_test_script(mxs361 pers_02 mxs361 mxs361 LABELS maxscale readwritesplit GALERA_BACKEND)
=======
add_test_derived(mxs361 pers_02 mxs361 mxs361 LABELS maxscale GALERA_BACKEND)
>>>>>>> b5888d89

# Load huge file with 'LOAD DATA LOCAL INFILE'
add_test_executable(mxs365.cpp mxs365 replication LABELS readwritesplit REPL_BACKEND)

# Connect to Maxscale with user with only 'SELECT' priveledge
add_test_executable(mxs37_table_privilege.cpp mxs37_table_privilege replication LABELS MySQLAuth LIGHT REPL_BACKEND)

# Connect to Maxscale with user with only 'SELECT' priveledge (Galera backend)
add_test_derived(mxs37_table_privilege_galera mxs37_table_privilege galera LABELS MySQLAuth GALERA_BACKEND)

# Connect repeatedly to Schema router and execute simple query, check if auth is ok
add_test_executable(mxs431.cpp mxs431 sharding LABELS schemarouter REPL_BACKEND BREAKS_REPL)

# execute SELECT REPEAT('a',i), where 'i' is changing from 1 to 50000 (bug "Session freeze when small tail packet")
add_test_executable(mxs47.cpp mxs47 replication LABELS MySQLProtocol LIGHT REPL_BACKEND)

# Regression case for the bug "USE <db> hangs when Tee filter uses matching"
#add_test_executable(mxs501_tee_usedb.cpp mxs501_tee_usedb mxs501 LABELS tee REPL_BACKEND)

# Open connection, execute 'change user', close connection in the loop
add_test_executable(mxs548_short_session_change_user.cpp mxs548_short_session_change_user mxs548 LABELS MySQLProtocol readwritesplit REPL_BACKEND)

# Playing with blocking and unblocking Master under load
add_test_executable(mxs559_block_master.cpp mxs559_block_master mxs559 LABELS readwritesplit REPL_BACKEND)

# Playing with blocking and unblocking nodes under INSERT load
add_test_executable(mxs564_big_dump.cpp mxs564_big_dump galera_mxs564 LABELS readwritesplit readconnroute GALERA_BACKEND)

# Executes simple queries from python script in the loop
add_test_script(mxs585.py mxs585.py replication LABELS readwritesplit readconnroute UNSTABLE HEAVY REPL_BACKEND)

# Simple transactions in the loop from python script with client SSL on
add_test_script(mxs598.py mxs598.py ssl LABELS MySQLProtocol UNSTABLE HEAVY REPL_BACKEND)

# Regression case for the bug "MaxScale fails to start silently if config file is not readable"
add_test_executable(mxs621_unreadable_cnf.cpp mxs621_unreadable_cnf replication LABELS maxscale REPL_BACKEND)

# playing with 'restart service' and restart Maxscale under load
add_test_executable(mxs657_restart.cpp mxs657_restart replication LABELS maxscale HEAVY REPL_BACKEND)
add_test_executable(mxs657_restart_service.cpp mxs657_restart_service replication LABELS maxscale REPL_BACKEND)

# put cyrillic letters to the table and check from backend
add_test_executable(mxs682_cyrillic.cpp mxs682_cyrillic replication LABELS maxscale LIGHT REPL_BACKEND)

# put cyrillic letters to the table and check from backend (Galera backend)
add_test_derived(mxs682_cyrillic_galera mxs682_cyrillic galera LABELS maxscale GALERA_BACKEND)

# Connect using different default database using user with database and table level grants
add_test_executable(mxs716.cpp mxs716 replication LABELS MySQLAuth LIGHT REPL_BACKEND)

# MaxScale configuration check functionality test (maxscale -c)
add_test_executable(mxs722.cpp mxs722 mxs722 LABELS maxscale LIGHT REPL_BACKEND)

# Test of 'maxadmin' user Unix accounts enable/disable
add_test_executable(mxs729_maxadmin.cpp mxs729_maxadmin replication LABELS MaxAdminAuth LIGHT REPL_BACKEND)

# Simple connect test in bash, checks that defined in cmd line DB is selected
add_test_script(mxs791.sh mxs791.sh replication LABELS UNSTABLE HEAVY REPL_BACKEND)

# Simple connect test in bash, checks that defined in cmd line DB is selected (Galera backend)
add_test_script(mxs791_galera.sh mxs791_galera.sh galera LABELS UNSTABLE HEAVY GALERA_BACKEND)

# Checks "Current no. of conns" maxadmin output after long blob inserting
add_test_executable(mxs812_1.cpp mxs812_1 longblob LABELS readwritesplit REPL_BACKEND)

# Checks "Current no. of conns" maxadmin output after long blob inserting
add_test_executable(mxs812_2.cpp mxs812_2 replication LABELS readwritesplit REPL_BACKEND)

# Tests maxpasswd
add_test_executable(mxs822_maxpasswd.cpp mxs822_maxpasswd maxpasswd LABELS maxscale REPL_BACKEND)

# Do only SELECTS during time > wait_timeout and then do INSERT
add_test_executable(mxs827_write_timeout.cpp mxs827_write_timeout mxs827_write_timeout LABELS readwritesplit REPL_BACKEND)

# Block and unblock first and second slaves and check that they are recovered
add_test_executable(mxs874_slave_recovery.cpp mxs874_slave_recovery mxs874 LABELS readwritesplit REPL_BACKEND)

# A set of dynamic configuration tests
# Server removal test
add_test_executable(mxs922_bad_server.cpp mxs922_bad_server mxs922 LABELS maxscale REPL_BACKEND)

# Server creation test
add_test_executable(mxs922_server.cpp mxs922_server mxs922_base LABELS maxscale REPL_BACKEND)

# Monitor creation test
add_test_executable(mxs922_monitor.cpp mxs922_monitor mxs922_base LABELS maxscale REPL_BACKEND)

# Double creation of listeners, expect no crash
add_test_executable(mxs922_double_listener.cpp mxs922_double_listener mxs922_base LABELS maxscale REPL_BACKEND)

# Test persisting of configuration changes
add_test_executable(mxs922_restart.cpp mxs922_restart mxs922 LABELS maxscale REPL_BACKEND)

# Server scaling test
add_test_executable(mxs922_scaling.cpp mxs922_scaling mxs922_base LABELS maxscale REPL_BACKEND)

# Dynamic listener SSL test
add_test_executable(mxs922_listener_ssl.cpp mxs922_listener_ssl mxs922_base LABELS maxscale REPL_BACKEND)

# Test of MaxRows filter
add_test_executable(mxs1071_maxrows.cpp mxs1071_maxrows maxrows LABELS maxrowsfilter REPL_BACKEND)

# Test of Masking filter
add_test_script(masking_mysqltest masking_mysqltest_driver.sh masking_mysqltest LABELS maskingfilter REPL_BACKEND)

add_test_script(masking_user masking_user.sh masking_mysqltest LABELS maskingfilter REPL_BACKEND)

# Test of Cache filter - basics
add_test_script(cache_basic cache_basic.sh cache_basic LABELS cachefilter REPL_BACKEND)

# Test of Cache filter - runtime configuration
add_test_executable(cache_runtime.cpp cache_runtime cache_runtime LABELS cachefilter REPL_BACKEND)

# Test of Cache filter - ttl runtime configuration
add_test_executable(cache_runtime_ttl.cpp cache_runtime_ttl cache_runtime_ttl LABELS cachefilter REPL_BACKEND)

# Set utf8mb4 in the backend and restart Maxscale
add_test_executable(mxs951_utfmb4.cpp mxs951_utfmb4 replication LABELS REPL_BACKEND)

# Execute given SQL through readwritesplit (with temporary tables usage)
add_test_executable(mxs957.cpp mxs957 replication LABELS readwritesplit REPL_BACKEND)

# Regression case for the bug "Defunct processes after maxscale have executed script during failover"
add_test_executable(mxs1045.cpp mxs1045 mxs1045 LABELS maxscale REPL_BACKEND)

# MXS-1123: connect_timeout setting causes frequent disconnects
# https://jira.mariadb.org/browse/MXS-1123
add_test_executable(mxs1123.cpp mxs1123 mxs1123 LABELS maxscale readwritesplit REPL_BACKEND)

# MXS-1319: Maxscale selecting extra whitespace while loading users
# https://jira.mariadb.org/browse/MXS-1319
add_test_executable(mxs1319.cpp mxs1319 replication LABELS MySQLAuth REPL_BACKEND)

# MXS-1418: Removing a server from a service breaks the connection
# https://jira.mariadb.org/browse/MXS-1418
add_test_executable(mxs1418.cpp mxs1418 replication LABELS readwritesplit maxscale REPL_BACKEND)

# MXS-1295: MaxScale's readwritesplit router does not take into account the fact
# that stored procedure call may change the value of a user variable
#
# https://jira.mariadb.org/browse/MXS-1295
add_test_executable(mxs1295_sp_call.cpp mxs1295_sp_call mxs1295 LABELS maxscale readwritesplit REPL_BACKEND)

# MXS-1451: Password is not stored with skip_authentication=true
# https://jira.mariadb.org/browse/MXS-1451
add_test_executable(mxs1451_skip_auth.cpp mxs1451_skip_auth mxs1451_skip_auth LABELS maxscale REPL_BACKEND)

# MXS-1457: Deleted servers are not ignored when users are loaded
# https://jira.mariadb.org/browse/MXS-1457
add_test_executable(mxs1457_ignore_deleted.cpp mxs1457_ignore_deleted mxs1457_ignore_deleted LABELS REPL_BACKEND)

# MXS-1468: Using dynamic commands to create readwritesplit configs fail after restart
# https://jira.mariadb.org/browse/MXS-1468
add_test_executable(mxs1468.cpp mxs1468 mxs1468 LABELS REPL_BACKEND)

# MXS-1493: Use replication heartbeat in mysqlmon
# https://jira.mariadb.org/browse/MXS-1493
add_test_executable(verify_master_failure.cpp verify_master_failure verify_master_failure LABELS mysqlmon REPL_BACKEND)

# MXS-1476: priority value ignored when a Galera node rejoins with a lower wsrep_local_index than current master
# https://jira.mariadb.org/browse/MXS-1476
add_test_executable(mxs1476.cpp mxs1476 mxs1476 LABELS galeramon GALERA_BACKEND)

# MXS-1503: Test master_reconnection
# https://jira.mariadb.org/browse/MXS-1503
add_test_executable(mxs1503_master_reconnection.cpp mxs1503_master_reconnection mxs1503_master_reconnection LABELS readwritesplit REPL_BACKEND)

# Master reconnection with session commands
add_test_executable(mxs1503_queued_sescmd.cpp mxs1503_queued_sescmd mxs1503_master_reconnection LABELS readwritesplit REPL_BACKEND)

# Check that no extra slaves are taken into use
add_test_executable(mxs1503_extra_slaves.cpp mxs1503_extra_slaves mxs1503_extra_slaves LABELS readwritesplit REPL_BACKEND)

# MXS-1506: Delayed query retry
# https://jira.mariadb.org/browse/MXS-1506
add_test_executable(mxs1506_delayed_retry.cpp mxs1506_delayed_retry mxs1506_delayed_retry LABELS readwritesplit REPL_BACKEND)

# MXS-1506: Delayed retry without master
# https://jira.mariadb.org/browse/MXS-1506
add_test_executable(mxs1506_no_master.cpp mxs1506_no_master mxs1506_delayed_retry LABELS readwritesplit REPL_BACKEND)

# MXS-1507: Transaction replay
# https://jira.mariadb.org/browse/MXS-1507
add_test_executable(mxs1507_trx_replay.cpp mxs1507_trx_replay mxs1507_trx_replay LABELS readwritesplit REPL_BACKEND)

# MXS-1507: Inconsistent transactions
# https://jira.mariadb.org/browse/MXS-1507
add_test_executable(mxs1507_inconsistent_trx.cpp mxs1507_inconsistent_trx mxs1507_trx_replay LABELS readwritesplit REPL_BACKEND)

# MXS-1507: Transaction migration
# https://jira.mariadb.org/browse/MXS-1507
add_test_executable(mxs1507_migrate_trx.cpp mxs1507_migrate_trx mxs1507_trx_replay LABELS readwritesplit REPL_BACKEND)

# MXS-1509: Show correct server state for multisource replication
# https://jira.mariadb.org/browse/MXS-1509
add_test_executable(mxs1509.cpp mxs1509 mxs1509 LABELS mysqlmon REPL_BACKEND)

 # MXS-1516: existing connection don't change routing, even if master switched
 # https://jira.mariadb.org/browse/MXS-1516
add_test_executable(mxs1516.cpp mxs1516 replication LABELS readconnroute REPL_BACKEND)

 # MXS-1542: Check that UTF16 strings work
 # https://jira.mariadb.org/browse/MXS-1542
add_test_executable(mxs1542.cpp mxs1542 avro LABELS avrorouter REPL_BACKEND)

# MXS-1543: Avrorouter doesn't detect MIXED or STATEMENT format replication
# https://jira.mariadb.org/browse/MXS-1543
add_test_executable(mxs1543.cpp mxs1543 avro LABELS avrorouter REPL_BACKEND)

 # MXS-1585: Crash in MaxScale 2.1.12
 # https://jira.mariadb.org/browse/MXS-1585
add_test_executable(mxs1585.cpp mxs1585 mxs1585 LABELS readwritesplit REPL_BACKEND)

 # MXS-1643: Too many monitor events are triggered
 # https://jira.mariadb.org/browse/MXS-1643
add_test_executable(mxs1643_extra_events.cpp mxs1643_extra_events mxs1643_extra_events LABELS mysqlmon REPL_BACKEND)

# MXS-1653: sysbench failed to initialize w/ MaxScale read/write splitter
# https://jira.mariadb.org/browse/MXS-1653
add_test_executable(mxs1653_ps_hang.cpp mxs1653_ps_hang replication LABELS readwritesplit REPL_BACKEND)

# MXS-1677: "Query could not be parsed" errors
# https://jira.mariadb.org/browse/MXS-1677
add_test_executable(mxs1677_temp_table.cpp mxs1677_temp_table replication LABELS readwritesplit REPL_BACKEND)

# MXS-1678: Stopping IO thread on relay master causes it to be promoted as master
# https://jira.mariadb.org/browse/MXS-1678
add_test_executable(mxs1678_relay_master.cpp mxs1678_relay_master replication LABELS mysqlmon REPL_BACKEND)

# MXS-1713: SchemaRouter unable to process SHOW DATABASES for a lot of schemas
# https://jira.mariadb.org/browse/MXS-1713
add_test_executable(mxs1713_lots_of_databases.cpp mxs1713_lots_of_databases mxs1713_lots_of_databases LABELS schemarouter REPL_BACKEND)

# MXS-1731: Empty version_string is not detected
# https://jira.mariadb.org/browse/MXS-1731
add_test_executable(mxs1731_old_persisted_config.cpp mxs1731_old_persisted_config replication LABELS maxscale REPL_BACKEND)

# MXS-1743: Maxscale unable to enforce round-robin between read service for Slave
# https://jira.mariadb.org/browse/MXS-1743
add_test_executable(mxs1743_rconn_bitmask.cpp mxs1743_rconn_bitmask mxs1743_rconn_bitmask LABELS REPL_BACKEND)

# MXS-1751: Maxscale crashes when certain config is in play (with nodes down)
# https://jira.mariadb.org/browse/MXS-1751
add_test_executable(mxs1751_available_when_donor_crash.cpp mxs1751_available_when_donor_crash mxs1751_available_when_donor_crash LABELS galeramon GALERA_BACKEND)

# MXS-1773: Failing LOAD DATA LOCAL INFILE confuses readwritesplit
# https://jira.mariadb.org/browse/MXS-1773
add_test_executable(mxs1773_failing_ldli.cpp mxs1773_failing_ldli replication LABELS readwritesplit REPL_BACKEND)

# MXS-1776: recursive COM_STMT_EXECUTE execution
# https://jira.mariadb.org/browse/MXS-1776
add_test_executable(mxs1776_ps_exec_hang.cpp mxs1776_ps_exec_hang replication LABELS readwritesplit REPL_BACKEND)

# MXS-1786: Hang with COM_STATISTICS
# https://jira.mariadb.org/browse/MXS-1786
add_test_executable(mxs1786_statistics.cpp mxs1786_statistics replication LABELS readwritesplit REPL_BACKEND)

# MXS-1787: Crash with PS: CALL p1((SELECT f1()), ?)
# https://jira.mariadb.org/browse/MXS-1787
add_test_executable(mxs1787_call_ps.cpp mxs1787_call_ps replication LABELS readwritesplit REPL_BACKEND)

# MXS-1804: request 16M-1 stmt_prepare command packet connect hang
# https://jira.mariadb.org/browse/MXS-1804
add_test_executable(mxs1804_long_ps_hang.cpp mxs1804_long_ps_hang replication LABELS readwritesplit REPL_BACKEND)

# MXS-1808: Crash with mysql_stmt_send_long_data
# https://jira.mariadb.org/browse/MXS-1808
add_test_executable(mxs1808_long_data.cpp mxs1808_long_data replication LABELS readwritesplit REPL_BACKEND)

# MXS-1824: Debug assertion with two open cursors
# https://jira.mariadb.org/browse/MXS-1824
add_test_executable(mxs1824_double_cursor.cpp mxs1824_double_cursor replication LABELS readwritesplit REPL_BACKEND)

# MXS-1828: Multiple LOAD DATA LOCAL INFILE commands in one query cause a hang
# https://jira.mariadb.org/browse/MXS-1828
add_test_executable(mxs1828_double_local_infile.cpp mxs1828_double_local_infile replication LABELS readwritesplit REPL_BACKEND)

# MXS-1831: No error on invalid monitor parameter alteration
# https://jira.mariadb.org/browse/MXS-1831
add_test_executable(mxs1831_unknown_param.cpp mxs1831_unknown_param replication LABELS REPL_BACKEND)

# 'namedserverfilter' test
add_test_executable(namedserverfilter.cpp namedserverfilter namedserverfilter LABELS namedserverfilter LIGHT REPL_BACKEND)

# Authentication error testing
add_test_executable(no_password.cpp no_password replication LABELS MySQLAuth LIGHT REPL_BACKEND)

# Open and immediatelly close a big number of connections
add_test_executable(open_close_connections.cpp open_close_connections replication LABELS maxscale readwritesplit REPL_BACKEND)

# Open and immediatelly close a big number of connections, ssl is in use
#
# The test is broken due to some problem in the connector. It crashes with a
# double free error somewhere deep inside the connector/SSL libraries.
#
# add_test_script(open_close_connections_ssl open_close_connections ssl LABELS maxscale REPL_BACKEND)

# Persistant connection test
add_test_executable(pers_01.cpp pers_01 pers_01 LABELS maxscale REPL_BACKEND readwritesplit GALERA_BACKEND)

# Test with persistant connections configured and big number iof opened connections ,expect no crash
add_test_executable(pers_02.cpp pers_02 pers_01 LABELS maxscale REPL_BACKEND readwritesplit GALERA_BACKEND)

# Check if prepared statement works via Maxscale (via RWSplit)
add_test_executable(prepared_statement.cpp prepared_statement replication LABELS readwritesplit LIGHT REPL_BACKEND)

# Connect to ReadConn in master mode and check if there is only one backend connection to master
add_test_executable(readconnrouter_master.cpp readconnrouter_master replication LABELS readconnroute LIGHT REPL_BACKEND)

# Creates 100 connections to ReadConn in slave mode and check if connections are distributed among all slaves
add_test_executable(readconnrouter_slave.cpp readconnrouter_slave replication LABELS readconnroute LIGHT REPL_BACKEND)

# Regex filter test
add_test_executable(regexfilter1.cpp regexfilter1 regexfilter1 LABELS regexfilter LIGHT REPL_BACKEND)

# check that Maxscale is reacting correctly on ctrc+c signal and termination does not take ages
add_test_script(run_ctrl_c.sh run_ctrl_c.sh replication LABELS maxscale LIGHT REPL_BACKEND)

# run a set of queries in the loop (see setmix.sql) using Perl client
add_test_script(run_session_hang.sh run_session_hang.sh replication LABELS readwritesplit REPL_BACKEND)

# Checks changes of COM_SELECT and COM_INSERT after queris to check if RWSplit sends queries to master or to slave depending on if it is write or read only query
add_test_executable(rw_select_insert.cpp rw_select_insert replication LABELS readwritesplit REPL_BACKEND)

# Checks connections are distributed equaly among backends
add_test_executable(rwsplit_conn_num.cpp rwsplit_conn_num repl_lgc LABELS readwritesplit LIGHT REPL_BACKEND)

# Check that there is one connection to Master and one connection to one of slaves
add_test_executable(rwsplit_connect.cpp rwsplit_connect replication LABELS readwritesplit LIGHT REPL_BACKEND)

# Test of the read-only mode for readwritesplit when master fails (blocked)
add_test_executable(rwsplit_readonly.cpp rwsplit_readonly rwsplit_readonly LABELS readwritesplit REPL_BACKEND)

# Test of the read-only mode for readwritesplit when master fails (blocked), under load
add_test_executable(rwsplit_readonly_stress.cpp rwsplit_readonly_stress rwsplit_readonly LABELS readwritesplit HEAVY REPL_BACKEND)

# Test readwritesplit multi-statement handling
add_test_executable(rwsplit_multi_stmt.cpp rwsplit_multi_stmt rwsplit_multi_stmt LABELS readwritesplit REPL_BACKEND)

# Test readwritesplit multi-statement handling
add_test_executable(rwsplit_read_only_trx.cpp rwsplit_read_only_trx rwsplit_read_only_trx LABELS readwritesplit REPL_BACKEND)

# Test replication-manager with MaxScale
#add_test_executable(replication_manager.cpp replication_manager replication_manager LABELS maxscale REPL_BACKEND)
#add_test_executable_notest(replication_manager_2nodes.cpp replication_manager_2nodes replication_manager_2nodes LABELS maxscale REPL_BACKEND)
#add_test_executable_notest(replication_manager_3nodes.cpp replication_manager_3nodes replication_manager_3nodes LABELS maxscale REPL_BACKEND)

# Schemarouter duplicate database detection test: create DB on all nodes and then try query againt schema router
add_test_executable(schemarouter_duplicate_db.cpp schemarouter_duplicate_db schemarouter_duplicate_db LABELS schemarouter REPL_BACKEND)

# Test of external script execution
add_test_executable(script.cpp script script LABELS maxscale REPL_BACKEND)

# Test 10.3 SEQUENCE objects
add_test_executable(sequence.cpp sequence replication LABELS LIGHT)

# Test 10.1 compound statements with readwritesplit
add_test_executable(compound_statement.cpp compound_statement replication LABELS readwritesplit LIGHT)

# Check if 'weightby' parameter works
add_test_executable(server_weight.cpp server_weight galera.weight LABELS readwritesplit readconnroute LIGHT GALERA_BACKEND)

# Executes a lot of session commands with "disable_sescmd_history=true" and check that memory consumption is not increasing
add_test_executable(ses_bigmem.cpp ses_bigmem no_ses_cmd_store LABELS readwritesplit REPL_BACKEND)

# test for 'max_sescmd_history' and 'connection_timeout' parameters
add_test_executable(session_limits.cpp session_limits session_limits LABELS readwritesplit REPL_BACKEND)

# Test of schema router
add_test_executable(sharding.cpp sharding sharding LABELS schemarouter BREAKS_REPL)

# MXS-1160: LOAD DATA LOCAL INFILE with schemarouter
add_test_executable(sharding_load_data.cpp sharding_load_data sharding LABELS schemarouter BREAKS_REPL)

# Do short sessions (open conn, short query, close conn) in the loop
add_test_executable(short_sessions.cpp short_sessions replication LABELS readwritesplit readconnroute REPL_BACKEND)

# Do short sessions (open conn, short query, close conn) in the loop, client ssl is ON
add_test_derived(short_sessions_ssl short_sessions ssl LABELS readwritesplit readconnroute REPL_BACKEND)

# Regression case for crash if maxadmin 'show monitors' command is issued, but no monitor is not running
add_test_executable(show_monitor_crash.cpp show_monitor_crash show_monitor_crash LABELS maxscale)

# Check how Maxscale works in case of one slave failure, only one slave is configured
add_test_executable(slave_failover.cpp slave_failover replication.one_slave LABELS readwritesplit REPL_BACKEND)

# Execute queries of different size, check data is the same when accessing via Maxscale and directly to backend
add_test_executable(sql_queries.cpp sql_queries replication LABELS readwritesplit REPL_BACKEND)

# Execute queries of different size, check data is the same when accessing via Maxscale and directly to backend, one persistant connection configured
add_test_derived(sql_queries_pers1 sql_queries sql_queries_pers1 LABELS maxscale readwritesplit HEAVY REPL_BACKEND)

# Execute queries of different size, check data is the same when accessing via Maxscale and directly to backend, 10 persistant connections configured
add_test_derived(sql_queries_pers10 sql_queries sql_queries_pers10 LABELS maxscale readwritesplit HEAVY REPL_BACKEND)

# Execute queries of different size, check data is the same when accessing via Maxscale and directly to backend, client ssl is ON
add_test_derived(ssl sql_queries ssl LABELS maxscale readwritesplit REPL_BACKEND)


# Check load balancing, client ssl is ON

# Disabled due to some strangeness in Connector-C 3.0 TLS connections which
# cause uneven distribution of connections.
#add_test_script(ssl_load load_balancing ssl_load LABELS maxscale readwritesplit REPL_BACKEND)

# Check load balancing, client ssl is ON, Galera backend

# Galera version is also disabled due to C/C 3.0 strangeness
#add_test_script(ssl_load_galera load_balancing_galera ssl_load_galera LABELS maxscale readwritesplit GALERA_BACKEND)

# Testing slaves who have lost their master and how MaxScale works with them
add_test_executable(stale_slaves.cpp stale_slaves replication LABELS mysqlmon REPL_BACKEND)

# Run sysbech test and block one slave during test execution
add_test_executable(sysbench_kill_slave.cpp sysbench_kill_slave replication LABELS UNSTABLE HEAVY REPL_BACKEND)

# Check temporal tables commands functionality
add_test_executable(temporal_tables.cpp temporal_tables replication LABELS readwritesplit REPL_BACKEND)

# Test routing hints (mainly about how readwritesplit deals with them)
add_test_executable(test_hints.cpp test_hints hints2 LABELS hintfilter readwritesplit LIGHT REPL_BACKEND)

# Run MaxCtrl test suite
# add_test_executable(test_maxctrl.cpp test_maxctrl maxctrl LABELS REPL_BACKEND)

# Binlogrouter tests, these heavily alter the replication so they are run last
add_test_executable(avro.cpp avro avro LABELS avrorouter binlogrouter LIGHT BREAKS_REPL)
add_test_executable(avro_alter.cpp avro_alter avro LABELS avrorouter binlogrouter LIGHT BREAKS_REPL)

# Test avrorouter file compression
#add_test_script(avro_compression avro avro_compression LABELS avrorouter binlogrouter LIGHT BREAKS_REPL)

# In the binlog router setup stop Master and promote one of the Slaves to be new Master
add_test_executable(binlog_change_master.cpp binlog_change_master setup_binlog_tx_safe LABELS binlogrouter BREAKS_REPL)

# In the binlog router setup stop Master and promote one of the Slaves to be new Master (use GTID)
add_test_executable(binlog_change_master.cpp binlog_change_master_gtid setup_binlog_tx_safe_gtid LABELS binlogrouter BREAKS_REPL)

# trying to start binlog setup with incomplete Maxscale.cnf
add_test_executable(binlog_incompl.cpp binlog_incompl binlog_incompl LABELS binlogrouter BREAKS_REPL)

# configure binlog router setup, execute queries and transactions, check data; install semysync plugin, router options semisync=1,transaction_safety=1
add_test_executable(binlog_semisync.cpp binlog_semisync setup_binlog_semisync LABELS binlogrouter HEAVY BREAKS_REPL)

# configure binlog router setup, execute queries and transactions, check data; install semysync plugin, router options semisync=0,transaction_safety=0
add_test_derived(binlog_semisync_txs0_ss0 binlog_semisync setup_binlog_semisync_txs0_ss0 LABELS binlogrouter HEAVY BREAKS_REPL)

# configure binlog router setup, execute queries and transactions, check data; install semysync plugin, router options semisync=0,transaction_safety=1
add_test_derived(binlog_semisync_txs0_ss1 binlog_semisync setup_binlog_semisync_txs0_ss1 LABELS binlogrouter HEAVY BREAKS_REPL)

# configure binlog router setup, execute queries and transactions, check data; install semysync plugin, router options semisync=1,transaction_safety=0
add_test_derived(binlog_semisync_txs1_ss0 binlog_semisync setup_binlog_semisync_txs1_ss0 LABELS binlogrouter HEAVY BREAKS_REPL)

set_tests_properties(binlog_semisync PROPERTIES TIMEOUT 3600)
set_tests_properties(binlog_semisync_txs0_ss0 PROPERTIES TIMEOUT 3600)
set_tests_properties(binlog_semisync_txs0_ss1 PROPERTIES TIMEOUT 3600)
set_tests_properties(binlog_semisync_txs1_ss0 PROPERTIES TIMEOUT 3600)

#
# The encryption tests don't work as they require the file key management plugin
#
# Binlog encription test (aes_cbr encryption)
#add_test_executable(mxs1073_binlog_enc.cpp mxs1073_binlog_enc binlog_enc_aes_cbc LABELS binlogrouter 10.1 BREAKS_REPL)
# Binlog encription test (aes_ctr encryption)
#add_test_script(mxs1073_binlog_enc_aes_ctr mxs1073_binlog_enc binlog_enc_aes_ctr LABELS binlogrouter 10.1 BREAKS_REPL)

# Test of CDC protocol (avro listener)
add_test_executable(cdc_client.cpp cdc_client avro LABELS avrorouter binlogrouter BREAKS_REPL)

# Tries INSERTs with size close to 0x0ffffff * N (with binlog backend)
add_test_executable(different_size_binlog.cpp different_size_binlog setup_binlog LABELS binlogrouter HEAVY BREAKS_REPL)

# Try to configure binlog router to use wrong password for Master and check 'slave status' on binlog
add_test_executable(mxs781_binlog_wrong_passwrd.cpp mxs781_binlog_wrong_passwrd setup_binlog LABELS binlogrouter BREAKS_REPL)

# Regression case for crash if long host name is used for binlog router (in 'change master to ...')
add_test_executable(mxs813_long_hostname.cpp mxs813_long_hostname setup_binlog LABELS binlogrouter BREAKS_REPL)

# Test that masking filter can handle multi-statements.
add_test_executable(mxs1719.cpp mxs1719 mxs1719 LABELS masking REPL_BACKEND)

# configure binlog router setup, execute queries and transactions, check data;
add_test_executable(setup_binlog.cpp setup_binlog setup_binlog LABELS binlogrouter BREAKS_REPL)

# configure binlog router setup, execute queries and transactions, check data;
add_test_executable(setup_binlog_gtid.cpp setup_binlog_gtid setup_binlog_gtid LABELS binlogrouter BREAKS_REPL)

# configure binlog router setup, execute queries and transactions, check data; install semysync plugin, backends started with --binlog-checksum=CRC32 option
# disabled because it is included into setup_binlog test, separate test was created for debugging
# add_test_executable(setup_binlog_crc_32.cpp setup_binlog_crc_32 setup_binlog LABELS binlogrouter BREAKS_REPL)

# configure binlog router setup, execute queries and transactions, check data; install semysync plugin, backends started with --binlog-checksum=NONE option
# disabled because it is included into setup_binlog test, separate test was created for debugging
# add_test_executable(setup_binlog_crc_none.cpp setup_binlog_crc_none setup_binlog LABELS binlogrouter LIGHT BREAKS_REPL)


# Creates KDC and tries authrization via GSSAPI (both client and backend)
# works only with yum-based distributions
# TODO: make it working with zypper and apt, move part of KDC setup to MDBCI
add_test_executable(kerberos_setup.cpp kerberos_setup kerberos LABELS HEAVY gssapi REPL_BACKEND)

# Configures 'keepalived' on two Maxscale machines and tried failover
add_test_executable(keepalived.cpp keepalived keepalived LABELS REPL_BACKEND TWO_MAXSCALES)

# Configures 'keepalived' on two Maxscale machines and tried failover
add_test_executable(keepalived_masterdown.cpp keepalived_masterdown keepalived_masterdown LABELS REPL_BACKEND TWO_MAXSCALES)

# enable after fixing MXS-419
# add_test_executable(mxs419_lots_of_connections.cpp mxs419_lots_of_connections replication LABELS REPL_BACKEND)

# TODO: Alter the user_cache test
# add_test_executable(user_cache.cpp user_cache user_cache LABELS REPL_BACKEND)

# https://mariadb.atlassian.net/browse/MXS-576 - it is possible to set negative value for
# 'persistpoolmax' without any warning
#add_test_executable(bad_pers.cpp bad_pers bad_pers LABELS REPL_BACKEND)

# Test Aurora RDS monitor
#add_test_executable(auroramon.cpp auroramon auroramon LABELS HEAVY EXTERNAL_BACKEND)

# Disabled for the time being
# add_test_executable(gatekeeper.cpp gatekeeper gatekeeper LABELS gatekeeper)

# not implemented, just template
#add_test_executable(rw_galera_select_insert.cpp rw_galera_select_insert galera LABELS readwritesplit GALERA_BACKEND)

# a tool to delete RDS Aurora cluster
add_test_executable_notest(delete_rds.cpp delete_rds replication LABELS EXTERN_BACKEND)

# a tool to create RDS Aurora cluster
add_test_executable_notest(create_rds.cpp create_rds replication LABELS EXTERN_BACKEND)

# start sysbench ageints RWSplit for infinite execution
add_test_executable_notest(long_sysbench.cpp long_sysbench replication LABELS readwritesplit REPL_BACKEND)

# test effect of local_address in configuration file
add_test_executable(local_address.cpp local_address local_address LABELS REPL_BACKEND)

# MXS-1628: Security scanner says MaxScale is vulnerable to ancient MySQL vulnerability
# https://jira.mariadb.org/browse/MXS-1628
add_test_executable(mxs1628_bad_handshake.cpp mxs1628_bad_handshake replication LABELS REPL_BACKEND)

# MXS-1836: MaxInfo "show eventTimes" returns garbage.
add_test_executable(mxs1836_show_eventTimes.cpp mxs1836_show_eventTimes mxs1836_show_eventTimes LABELS REPL_BACKEND)

configure_file(templates.h.in templates.h @ONLY)

include(CTest)<|MERGE_RESOLUTION|>--- conflicted
+++ resolved
@@ -417,11 +417,7 @@
 add_test_executable(mxs321.cpp mxs321 replication LABELS maxscale readwritesplit REPL_BACKEND)
 
 # Crash with Galera and backend restart when persistant cfonnections are in use
-<<<<<<< HEAD
-add_test_script(mxs361 pers_02 mxs361 mxs361 LABELS maxscale readwritesplit GALERA_BACKEND)
-=======
 add_test_derived(mxs361 pers_02 mxs361 mxs361 LABELS maxscale GALERA_BACKEND)
->>>>>>> b5888d89
 
 # Load huge file with 'LOAD DATA LOCAL INFILE'
 add_test_executable(mxs365.cpp mxs365 replication LABELS readwritesplit REPL_BACKEND)
