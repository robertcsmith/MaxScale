#pragma once
/*
 * Copyright (c) 2016 MariaDB Corporation Ab
 *
 * Use of this software is governed by the Business Source License included
 * in the LICENSE.TXT file and at www.mariadb.com/bsl11.
 *
 * Change Date: 2020-01-01
 *
 * On the date above, in accordance with the Business Source License, use
 * of this software will be governed by version 2 or later of the General
 * Public License.
 */

#include <maxscale/cdefs.h>
#include <maxscale/buffer.h>

MXS_BEGIN_DECLS

#define QUERY_CLASSIFIER_VERSION {1, 1, 0}

/**
 * qc_init_kind_t specifies what kind of initialization should be performed.
 */
typedef enum qc_init_kind
{
    QC_INIT_SELF   = 0x01, /*< Initialize/finalize the query classifier itself. */
    QC_INIT_PLUGIN = 0x02, /*< Initialize/finalize the plugin. */
    QC_INIT_BOTH   = 0x03
} qc_init_kind_t;

/**
 * qc_sql_mode_t specifies what should be assumed of the statements
 * that will be parsed.
 */
typedef enum qc_sql_mode
{
    QC_SQL_MODE_DEFAULT, /*< Assume the statements are MariaDB SQL. */
    QC_SQL_MODE_ORACLE   /*< Assume the statements are PL/SQL. */
} qc_sql_mode_t;

/**
 * @c qc_collect_info_t specifies what information should be collected during parsing.
 */
typedef enum qc_collect_info
{
    QC_COLLECT_ESSENTIALS = 0x00, /*< Collect only the base minimum. */
    QC_COLLECT_TABLES     = 0x01, /*< Collect table names. */
    QC_COLLECT_DATABASES  = 0x02, /*< Collect database names. */
    QC_COLLECT_FIELDS     = 0x04, /*< Collect field information. */
    QC_COLLECT_FUNCTIONS  = 0x08, /*< Collect function information. */

    QC_COLLECT_ALL = (QC_COLLECT_TABLES|QC_COLLECT_DATABASES|QC_COLLECT_FIELDS|QC_COLLECT_FUNCTIONS)
} qc_collect_info_t;
/**
 * qc_query_type_t defines bits that provide information about a
 * particular statement.
 *
 * Note that more than one bit may be set for a single statement.
 */
typedef enum qc_query_type
{
    QUERY_TYPE_UNKNOWN            = 0x000000, /*< Initial value, can't be tested bitwisely */
    QUERY_TYPE_LOCAL_READ         = 0x000001, /*< Read non-database data, execute in MaxScale:any */
    QUERY_TYPE_READ               = 0x000002, /*< Read database data:any */
    QUERY_TYPE_WRITE              = 0x000004, /*< Master data will be  modified:master */
    QUERY_TYPE_MASTER_READ        = 0x000008, /*< Read from the master:master */
    QUERY_TYPE_SESSION_WRITE      = 0x000010, /*< Session data will be modified:master or all */
    QUERY_TYPE_USERVAR_WRITE      = 0x000020, /*< Write a user variable:master or all */
    QUERY_TYPE_USERVAR_READ       = 0x000040, /*< Read a user variable:master or any */
    QUERY_TYPE_SYSVAR_READ        = 0x000080, /*< Read a system variable:master or any */
    /** Not implemented yet */
    //QUERY_TYPE_SYSVAR_WRITE       = 0x000100, /*< Write a system variable:master or all */
    QUERY_TYPE_GSYSVAR_READ       = 0x000200, /*< Read global system variable:master or any */
    QUERY_TYPE_GSYSVAR_WRITE      = 0x000400, /*< Write global system variable:master or all */
    QUERY_TYPE_BEGIN_TRX          = 0x000800, /*< BEGIN or START TRANSACTION */
    QUERY_TYPE_ENABLE_AUTOCOMMIT  = 0x001000, /*< SET autocommit=1 */
    QUERY_TYPE_DISABLE_AUTOCOMMIT = 0x002000, /*< SET autocommit=0 */
    QUERY_TYPE_ROLLBACK           = 0x004000, /*< ROLLBACK */
    QUERY_TYPE_COMMIT             = 0x008000, /*< COMMIT */
    QUERY_TYPE_PREPARE_NAMED_STMT = 0x010000, /*< Prepared stmt with name from user:all */
    QUERY_TYPE_PREPARE_STMT       = 0x020000, /*< Prepared stmt with id provided by server:all */
    QUERY_TYPE_EXEC_STMT          = 0x040000, /*< Execute prepared statement:master or any */
    QUERY_TYPE_CREATE_TMP_TABLE   = 0x080000, /*< Create temporary table:master (could be all) */
    QUERY_TYPE_READ_TMP_TABLE     = 0x100000, /*< Read temporary table:master (could be any) */
    QUERY_TYPE_SHOW_DATABASES     = 0x200000, /*< Show list of databases */
    QUERY_TYPE_SHOW_TABLES        = 0x400000  /*< Show list of tables */
} qc_query_type_t;

/**
 * qc_query_op_t defines the operations a particular statement can perform.
 */
typedef enum qc_query_op
{
    QUERY_OP_UNDEFINED = 0,
<<<<<<< HEAD
    QUERY_OP_SELECT,
    QUERY_OP_UPDATE,
    QUERY_OP_INSERT,
    QUERY_OP_DELETE,
    QUERY_OP_TRUNCATE,
    QUERY_OP_ALTER,
    QUERY_OP_CREATE,
    QUERY_OP_DROP,
    QUERY_OP_CHANGE_DB,
    QUERY_OP_LOAD,
    QUERY_OP_GRANT,
    QUERY_OP_REVOKE,
    QUERY_OP_EXECUTE,
=======

    QUERY_OP_ALTER,
    QUERY_OP_CHANGE_DB,
    QUERY_OP_CREATE,
    QUERY_OP_DELETE,
    QUERY_OP_DROP,
    QUERY_OP_EXPLAIN,
    QUERY_OP_GRANT,
    QUERY_OP_INSERT,
    QUERY_OP_LOAD,
    QUERY_OP_REVOKE,
    QUERY_OP_SELECT,
    QUERY_OP_SHOW,
    QUERY_OP_TRUNCATE,
    QUERY_OP_UPDATE,
>>>>>>> 7f1a9491
} qc_query_op_t;

/**
 * qc_parse_result_t defines the possible outcomes when a statement is parsed.
 */
typedef enum qc_parse_result
{
    QC_QUERY_INVALID          = 0, /*< The query was not recognized or could not be parsed. */
    QC_QUERY_TOKENIZED        = 1, /*< The query was classified based on tokens; incompletely classified. */
    QC_QUERY_PARTIALLY_PARSED = 2, /*< The query was only partially parsed; incompletely classified. */
    QC_QUERY_PARSED           = 3  /*< The query was fully parsed; completely classified. */
} qc_parse_result_t;

/**
 * qc_field_usage_t defines where a particular field appears.
 *
 * QC_USED_IN_SELECT   : The field appears on the left side of FROM in a top-level SELECT statement.
 * QC_USED_IN_SUBSELECT: The field appears on the left side of FROM in a sub-select SELECT statement.
 * QC_USED_IN_WHERE    : The field appears in a WHERE clause.
 * QC_USED_IN_SET      : The field appears in the SET clause of an UPDATE statement.
 * QC_USED_IN_GROUP_BY : The field appears in a GROUP BY clause.
 *
 * Note that multiple bits may be set at the same time. For instance, for a statement like
 * "SELECT fld FROM tbl WHERE fld = 1 GROUP BY fld", the bits QC_USED_IN_SELECT, QC_USED_IN_WHERE
 * and QC_USED_IN_GROUP_BY will be set.
 */
typedef enum qc_field_usage
{
    QC_USED_IN_SELECT    = 0x01, /*< SELECT fld FROM... */
    QC_USED_IN_SUBSELECT = 0x02, /*< SELECT 1 FROM ... SELECT fld ... */
    QC_USED_IN_WHERE     = 0x04, /*< SELECT ... FROM ... WHERE fld = ... */
    QC_USED_IN_SET       = 0x08, /*< UPDATE ... SET fld = ... */
    QC_USED_IN_GROUP_BY  = 0x10, /*< ... GROUP BY fld */
} qc_field_usage_t;

/**
 * QC_FIELD_INFO contains information about a field used in a statement.
 */
typedef struct qc_field_info
{
    char* database; /** Present if the field is of the form "a.b.c", NULL otherwise. */
    char* table;    /** Present if the field is of the form "a.b", NULL otherwise. */
    char* column;   /** Always present. */
    uint32_t usage; /** Bitfield denoting where the column appears. */
} QC_FIELD_INFO;

/**
 * QC_FUNCTION_INFO contains information about a function used in a statement.
 */
typedef struct qc_function_info
{
    char* name;     /** Name of function. */
    uint32_t usage; /** Bitfield denoting where the column appears. */
} QC_FUNCTION_INFO;

/**
 * Each API function returns @c QC_RESULT_OK if the actual parsing process
 * succeeded, and some error code otherwise.
 */
typedef enum qc_result
{
    QC_RESULT_OK,
    QC_RESULT_ERROR
} qc_result_t;

/**
 * QUERY_CLASSIFIER defines the object a query classifier plugin must
 * implement and return.
 *
 * To a user of the query classifier functionality, it can in general
 * be ignored.
 */
typedef struct query_classifier
{
    /**
     * Called once to setup the query classifier
     *
     * @param sql_mode  The default sql mode.
     * @param args      The value of `query_classifier_args` in the configuration file.
     *
     * @return QC_RESULT_OK, if the query classifier could be setup, otherwise
     *         some specific error code.
     */
    int32_t (*qc_setup)(qc_sql_mode_t sql_mode, const char* args);

    /**
     * Called once at process startup, after @c qc_setup has successfully
     * been called.
     *
     * @return QC_RESULT_OK, if the process initialization succeeded.
     */
    int32_t (*qc_process_init)(void);

    /**
     * Called once at process shutdown.
     */
    void (*qc_process_end)(void);

    /**
     * Called once per each thread, except for the thread for which @c qc_process_init
     * was called.
     *
     * @return QC_RESULT_OK, if the thread initialization succeeded.
     */
    int32_t (*qc_thread_init)(void);

    /**
     * Called once when a thread finishes, except for the thread for which @c qc_process_init
     * was called.
     */
    void (*qc_thread_end)(void);

    /**
     * Called to explicitly parse a statement.
     *
     * @param stmt     The statement to be parsed.
     * @param collect  A bitmask of @c qc_collect_info_t values. Specifies what information
     *                 should be collected. Only a hint and must not restrict what information
     *                 later can be queried.
     * @param result   On return, the parse result, if @c QC_RESULT_OK is returned.
     *
     * @return QC_RESULT_OK, if the parsing was not aborted due to resource
     *         exhaustion or equivalent.
     */
    int32_t (*qc_parse)(GWBUF* stmt, uint32_t collect, int32_t* result);

    /**
     * Reports the type of the statement.
     *
     * @param stmt  A COM_QUERY or COM_STMT_PREPARE packet.
     * @param type  On return, the type mask (combination of @c qc_query_type_t),
     *              if @c QC_RESULT_OK is returned.
     *
     * @return QC_RESULT_OK, if the parsing was not aborted due to resource
     *         exhaustion or equivalent.
     */
    int32_t (*qc_get_type_mask)(GWBUF* stmt, uint32_t* type);

    /**
     * Reports the operation of the statement.
     *
     * @param stmt  A COM_QUERY or COM_STMT_PREPARE packet.
     * @param type  On return, the operation (one of @c qc_query_op_t), if
     *              @c QC_RESULT_OK is returned.
     *
     * @return QC_RESULT_OK, if the parsing was not aborted due to resource
     *         exhaustion or equivalent.
     */
    int32_t (*qc_get_operation)(GWBUF* stmt, int32_t* op);

    /**
     * Reports the name of a created table.
     *
     * @param stmt  A COM_QUERY or COM_STMT_PREPARE packet.
     * @param name  On return, the name of the created table, if
     *              @c QC_RESULT_OK is returned.
     *
     * @return QC_RESULT_OK, if the parsing was not aborted due to resource
     *         exhaustion or equivalent.
     */
    int32_t (*qc_get_created_table_name)(GWBUF* stmt, char** name);

    /**
     * Reports whether a statement is a "DROP TABLE ..." statement.
     *
     * @param stmt           A COM_QUERY or COM_STMT_PREPARE packet
     * @param is_drop_table  On return, non-zero if the statement is a DROP TABLE
     *                       statement, if @c QC_RESULT_OK is returned.
     *
     * @return QC_RESULT_OK, if the parsing was not aborted due to resource
     *         exhaustion or equivalent.
     */
    int32_t (*qc_is_drop_table_query)(GWBUF* stmt, int32_t* is_drop_table);

    /**
     * Returns all table names.
     *
     * @param stmt       A COM_QUERY or COM_STMT_PREPARE packet.
     * @param fullnames  If non-zero, the full (i.e. qualified) names are returned.
     * @param names      On return, the names of the statement, if @c QC_RESULT_OK
     *                   is returned.
     * @param n_names    On return, how many names were returned, if @c QC_RESULT_OK
     *                   is returned.
     *
     * @return QC_RESULT_OK, if the parsing was not aborted due to resource
     *         exhaustion or equivalent.
     */
    int32_t (*qc_get_table_names)(GWBUF* stmt, int32_t full_names, char*** names, int32_t *n_names);

    /**
     * The canonical version of a statement.
     *
     * @param stmt       A COM_QUERY or COM_STMT_PREPARE packet.
     * @param canonical  On return, the canonical version of the statement, if @c QC_RESULT_OK
     *                   is returned.
     *
     * @return QC_RESULT_OK, if the parsing was not aborted due to resource
     *         exhaustion or equivalent.
     */
    int32_t (*qc_get_canonical)(GWBUF* stmt, char** canonical);

    /**
     * Reports whether the statement has a where clause.
     *
     * @param stmt        A COM_QUERY or COM_STMT_PREPARE packet.
     * @param has_clause  On return, non-zero if the statement has a where clause, if
     *                    @c QC_RESULT_OK is returned.
     *
     * @return QC_RESULT_OK, if the parsing was not aborted due to resource
     *         exhaustion or equivalent.
     */
    int32_t (*qc_query_has_clause)(GWBUF* stmt, int32_t* has_clause);

    /**
     * Reports the database names.
     *
     * @param stmt   A COM_QUERY or COM_STMT_PREPARE packet.
     * @param names  On return, the database names, if
     *               @c QC_RESULT_OK is returned.
     * @param size   On return, the number of names in @names, if
     *               @c QC_RESULT_OK is returned.
     *
     * @return QC_RESULT_OK, if the parsing was not aborted due to resource
     *         exhaustion or equivalent.
     */
    int32_t (*qc_get_database_names)(GWBUF* stmt, char*** names, int32_t* size);

    /**
     * Reports the prepare name.
     *
     * @param stmt  A COM_QUERY or COM_STMT_PREPARE packet.
     * @param name  On return, the name of a prepare statement, if
     *              @c QC_RESULT_OK is returned.
     *
     * @return QC_RESULT_OK, if the parsing was not aborted due to resource
     *         exhaustion or equivalent.
     */
    int32_t (*qc_get_prepare_name)(GWBUF* stmt, char** name);

    /**
     * Reports field information.
     *
     * @param stmt    A COM_QUERY or COM_STMT_PREPARE packet.
     * @param infos   On return, array of field infos, if @c QC_RESULT_OK is returned.
     * @param n_infos On return, the size of @c infos, if @c QC_RESULT_OK is returned.
     *
     * @return QC_RESULT_OK, if the parsing was not aborted due to resource
     *         exhaustion or equivalent.
     */
    int32_t (*qc_get_field_info)(GWBUF* stmt, const QC_FIELD_INFO** infos, uint32_t* n_infos);

    /**
     * The canonical version of a statement.
     *
     * @param stmt  A COM_QUERY or COM_STMT_PREPARE packet.
     * @param infos   On return, array of function infos, if @c QC_RESULT_OK is returned.
     * @param n_infos On return, the size of @c infos, if @c QC_RESULT_OK is returned.
     *
     * @return QC_RESULT_OK, if the parsing was not aborted due to resource
     *         exhaustion or equivalent.
     */
    int32_t (*qc_get_function_info)(GWBUF* stmt, const QC_FUNCTION_INFO** infos, uint32_t* n_infos);

    /**
     * Return the preparable statement of a PREPARE statement.
     *
     * @param stmt             A COM_QUERY or COM_STMT_PREPARE packet.
     * @param preparable_stmt  On return, the preparable statement (provided @c stmt is a
     *                         PREPARE statement), if @c QC_RESULT_OK is returned. Otherwise
     *                         NULL.
     *
     * @attention The returned GWBUF is the property of @c stmt and will be deleted when
     *            @c stmt is. If the preparable statement need to be retained beyond the
     *            lifetime of @c stmt, it must be cloned.
     *
     * @return QC_RESULT_OK, if the parsing was not aborted due to resource
     *         exhaustion or equivalent.
     */
    int32_t (*qc_get_preparable_stmt)(GWBUF* stmt, GWBUF** preparable_stmt);

    /**
<<<<<<< HEAD
     * Set the version of the server. The version may affect how a statement
     * is classified. Note that the server version is maintained separately
     * for each thread.
     *
     * @param version  Version encoded as MariaDB encodes the version, i.e.:
     *                 version = major * 10000 + minor * 100 + patch
     */
    void (*qc_set_server_version)(uint64_t version);

    /**
     * Get the thread specific version assumed of the server. If the version has
     * not been set, all values are 0.
     *
     * @param version  The version encoded as MariaDB encodes the version, i.e.:
     *                 version = major * 10000 + minor * 100 + patch
     */
    void (*qc_get_server_version)(uint64_t* version);
=======
     * Gets the sql mode of the *calling* thread.
     *
     * @param sql_mode  The mode.
     *
     * @return QC_RESULT_OK
     */
    int32_t (*qc_get_sql_mode)(qc_sql_mode_t* sql_mode);

    /**
     * Sets the sql mode for the *calling* thread.
     *
     * @param sql_mode  The mode.
     *
     * @return QC_RESULT_OK if @sql_mode is valid, otherwise QC_RESULT_ERROR.
     */
    int32_t (*qc_set_sql_mode)(qc_sql_mode_t sql_mode);
>>>>>>> 7f1a9491
} QUERY_CLASSIFIER;

/**
 * Loads and sets up the default query classifier.
 *
 * This must be called once during the execution of a process. The query
 * classifier functions can only be used if this function first and thereafter
 * the @c qc_process_init return true.
 *
 * MaxScale calls this function, so plugins should not do that.
 *
 * @param plugin_name  The name of the plugin from which the query classifier
 *                     should be loaded.
 * @param sql_mode     The default sql mode.
 * @param plugin_args  The arguments to be provided to the query classifier.
 *
 * @return True if the query classifier could be loaded and initialized,
 *         false otherwise.
 *
 * @see qc_end qc_thread_init
 */
bool qc_setup(const char* plugin_name, qc_sql_mode_t sql_mode, const char* plugin_args);

/**
 * Intializes the query classifier.
 *
 * This function should be called once, provided @c qc_setup returned true,
 * before the query classifier functionality is used.
 *
 * MaxScale calls this functions, so plugins should not do that.
 *
 * @param kind  What kind of initialization should be performed.
 *              Combination of qc_init_kind_t.
 *
 * @return True, if the process wide initialization could be performed.
 *
 * @see qc_process_end qc_thread_init
 */
bool qc_process_init(uint32_t kind);

/**
 * Finalizes the query classifier.
 *
 * A successful call of qc_init() should before program exit be followed
 * by a call to this function. MaxScale calls this function, so plugins
 * should not do that.
 *
 * @param kind  What kind of finalization should be performed.
 *              Combination of qc_init_kind_t.
 *
 * @see qc_process_init qc_thread_end
 */
void qc_process_end(uint32_t kind);

/**
 * Loads a particular query classifier.
 *
 * In general there is no need to use this function, but rely upon qc_init().
 * However, if there is a need to use multiple query classifiers concurrently
 * then this function provides the means for that. Note that after a query
 * classifier has been loaded, it must explicitly be initialized before it
 * can be used.
 *
 * @param plugin_name  The name of the plugin from which the query classifier
 *                     should be loaded.
 *
 * @return A QUERY_CLASSIFIER object if successful, NULL otherwise.
 *
 * @see qc_unload
 */
QUERY_CLASSIFIER* qc_load(const char* plugin_name);

/**
 * Unloads an explicitly loaded query classifier.
 *
 * @see qc_load
 */
void qc_unload(QUERY_CLASSIFIER* classifier);

/**
 * Performs thread initialization needed by the query classifier. Should
 * be called in every thread, except the one where qc_process_init()
 * was called.
 *
 * MaxScale calls this function, so plugins should not do that.
 *
 * @param kind  What kind of initialization should be performed.
 *              Combination of qc_init_kind_t.
 *
 * @return True if the initialization succeeded, false otherwise.
 *
 * @see qc_thread_end
 */
bool qc_thread_init(uint32_t kind);

/**
 * Performs thread finalization needed by the query classifier.
 * A successful call to qc_thread_init() should at some point be followed
 * by a call to this function.
 *
 * MaxScale calls this function, so plugins should not do that.
 *
 * @param kind  What kind of finalization should be performed.
 *              Combination of qc_init_kind_t.
 *
 * @see qc_thread_init
 */
void qc_thread_end(uint32_t kind);

/**
 * Parses the statement in the provided buffer and returns a value specifying
 * to what extent the statement could be parsed.
 *
 * There is no need to call this function explicitly before calling any of
 * the other functions; e.g. qc_get_type_mask(). When some particular property of
 * a statement is asked for, the statement will be parsed if it has not been
 * parsed yet. Also, if the statement in the provided buffer has been parsed
 * already then this function will only return the result of that parsing;
 * the statement will not be parsed again.
 *
 * @param stmt     A buffer containing an COM_QUERY or COM_STMT_PREPARE packet.
 * @param collect  A bitmask of @c qc_collect_info_t values. Specifies what information
 *                 should be collected.
 *
 *                 Note that this is merely a hint and does not restrict what
 *                 information can be queried for. If necessary, the statement
 *                 will transparently be reparsed.
 *
 * @return To what extent the statement could be parsed.
 */
qc_parse_result_t qc_parse(GWBUF* stmt, uint32_t collect);

/**
 * Convert a qc_field_usage_t enum to corresponding string.
 *
 * @param usage The value to be converted
 *
 * @return The corresponding string. Must @b not be freed.
 */
const char* qc_field_usage_to_string(qc_field_usage_t usage);

/**
 * Convert a mask of qc_field_usage_t enum values to corresponding string.
 *
 * @param usage_mask  Mask of qc_field_usage_t values.
 *
 * @return The corresponding string, or NULL if memory allocation fails.
 *         @b Must be freed by the caller.
 */
char* qc_field_usage_mask_to_string(uint32_t usage_mask);

/**
 * Returns information about affected fields.
 *
 * @param stmt     A buffer containing a COM_QUERY or COM_STMT_PREPARE packet.
 * @param infos    Pointer to pointer that after the call will point to an
 *                 array of QC_FIELD_INFO:s.
 * @param n_infos  Pointer to size_t variable where the number of items
 *                 in @c infos will be returned.
 *
 * @note The returned array belongs to the GWBUF and remains valid for as
 *       long as the GWBUF is valid. If the data is needed for longer than
 *       that, it must be copied.
 */
void qc_get_field_info(GWBUF* stmt, const QC_FIELD_INFO** infos, size_t* n_infos);

/**
 * Returns information about function usage.
 *
 * @param stmt     A buffer containing a COM_QUERY or COM_STMT_PREPARE packet.
 * @param infos    Pointer to pointer that after the call will point to an
 *                 array of QC_FUNCTION_INFO:s.
 * @param n_infos  Pointer to size_t variable where the number of items
 *                 in @c infos will be returned.
 *
 * @note The returned array belongs to the GWBUF and remains valid for as
 *       long as the GWBUF is valid. If the data is needed for longer than
 *       that, it must be copied.
 */
void qc_get_function_info(GWBUF* stmt, const QC_FUNCTION_INFO** infos, size_t* n_infos);

/**
 * Returns the statement, with literals replaced with question marks.
 *
 * @param stmt  A buffer containing a COM_QUERY or COM_STMT_PREPARE packet.
 *
 * @return A statement in its canonical form, or NULL if a memory
 *         allocation fails. The string must be freed by the caller.
 */
char* qc_get_canonical(GWBUF* stmt);

/**
 * Returns the name of the created table.
 *
 * @param stmt  A buffer containing a COM_QUERY or COM_STMT_PREPARE packet.
 *
 * @return The name of the created table or NULL if the statement
 *         does not create a table or a memory allocation failed.
 *         The string must be freed by the caller.
 */
char* qc_get_created_table_name(GWBUF* stmt);

/**
 * Returns the databases accessed by the statement. Note that a
 * possible default database is not returned.
 *
 * @param stmt  A buffer containing a COM_QUERY or COM_STMT_PREPARE packet.
 * @param size  Pointer to integer where the number of databases
 *              is stored.
 *
 * @return Array of strings or NULL if a memory allocation fails.
 *
 * @note The returned array and the strings pointed to @b must be freed
 *       by the caller.
 */
char** qc_get_database_names(GWBUF* stmt, int* size);

/**
 * Returns the operation of the statement.
 *
 * @param stmt  A buffer containing a COM_QUERY or COM_STMT_PREPARE packet.
 *
 * @return The operation of the statement.
 */
qc_query_op_t qc_get_operation(GWBUF* stmt);

/**
 * Returns the name of the prepared statement, if the statement
 * is a PREPARE or EXECUTE statement.
 *
 * @param stmt  A buffer containing a COM_QUERY or COM_STMT_PREPARE packet.
 *
 * @return The name of the prepared statement, if the statement
 *         is a PREPARE or EXECUTE statement; otherwise NULL.
 *
 * @note The returned string @b must be freed by the caller.
 *
 * @note Even though a COM_STMT_PREPARE can be given to the query
 *       classifier for parsing, this function will in that case
 *       return NULL since the id of the statement is provided by
 *       the server.
 */
char* qc_get_prepare_name(GWBUF* stmt);

/**
 * Returns the preparable statement of a PREPARE statment. Other query classifier
 * functions can then be used on the returned statement to find out information
 * about the preparable statement. The returned @c GWBUF should not be used for
 * anything else but for obtaining information about the preparable statement.
 *
 * @param stmt  A buffer containing a COM_QUERY or COM_STMT_PREPARE packet.
 *
 * @return The preparable statement, if @stmt was a COM_QUERY PREPARE statement,
 *         or NULL.
 *
 * @attention If the packet was a COM_STMT_PREPARE, then this function will
 *            return NULL and the actual properties of the query can be obtained
 *            by calling any of the qc-functions directly on the GWBUF containing
 *            the COM_STMT_PREPARE. However, the type mask will contain the
 *            bit @c QUERY_TYPE_PREPARE_STMT.
 *
 * @attention The returned @c GWBUF is the property of @c stmt and will be
 *            deleted along with it.
 */
GWBUF* qc_get_preparable_stmt(GWBUF* stmt);

/**
 * Gets the sql mode of the *calling* thread.
 *
 * @return The mode.
 */
qc_sql_mode_t qc_get_sql_mode();

/**
 * Returns the tables accessed by the statement.
 *
 * @param stmt       A buffer containing a COM_QUERY or COM_STMT_PREPARE packet.
 * @param tblsize    Pointer to integer where the number of tables is stored.
 * @param fullnames  If true, a table names will include the database name
 *                   as well (if explicitly referred to in the statement).
 *
 * @return Array of strings or NULL if a memory allocation fails.
 *
 * @note The returned array and the strings pointed to @b must be freed
 *       by the caller.
 */
char** qc_get_table_names(GWBUF* stmt, int* size, bool fullnames);


/**
 * Returns a bitmask specifying the type(s) of the statement. The result
 * should be tested against specific qc_query_type_t values* using the
 * bitwise & operator, never using the == operator.
 *
 * @param stmt  A buffer containing a COM_QUERY or COM_STMT_PREPARE packet.
 *
 * @return A bitmask with the type(s) the query.
 *
 * @see qc_query_is_type
 */
uint32_t qc_get_type_mask(GWBUF* stmt);

/**
 * Returns the type bitmask of transaction related statements.
 *
 * If the statement starts a transaction, ends a transaction or
 * changes the autocommit state, the returned bitmap will be a
 * combination of:
 *
 *    QUERY_TYPE_BEGIN_TRX
 *    QUERY_TYPE_COMMIT
 *    QUERY_TYPE_ROLLBACK
 *    QUERY_TYPE_ENABLE_AUTOCOMMIT
 *    QUERY_TYPE_DISABLE_AUTOCOMMIT
 *    QUERY_TYPE_READ  (explicitly read only transaction)
 *    QUERY_TYPE_WRITE (explicitly read write transaction)
 *
 * Otherwise the result will be 0.
 *
 * @param stmt A COM_QUERY or COM_STMT_PREPARE packet.
 *
 * @return The relevant type bits if the statement is transaction
 *         related, otherwise 0.
 */
uint32_t qc_get_trx_type_mask(GWBUF* stmt);

/**
 * Returns whether the statement is a DROP TABLE statement.
 *
 * @param stmt  A buffer containing a COM_QUERY or COM_STMT_PREPARE packet.
 *
 * @return True if the statement is a DROP TABLE statement, false otherwise.
 *
 * @todo This function is far too specific.
 */
bool qc_is_drop_table_query(GWBUF* stmt);

/**
 * Returns the string representation of a query operation.
 *
 * @param op  A query operation.
 *
 * @return The corresponding string.
 *
 * @note The returned string is statically allocated and must *not* be freed.
 */
const char* qc_op_to_string(qc_query_op_t op);

/**
 * Returns whether the typemask contains a particular type.
 *
 * @param typemask  A bitmask of query types.
 * @param type      A particular qc_query_type_t value.
 *
 * @return True, if the type is in the mask.
 */
static inline bool qc_query_is_type(uint32_t typemask, qc_query_type_t type)
{
    return (typemask & (uint32_t)type) == (uint32_t)type;
}

/**
 * Returns whether the statement has a WHERE or a USING clause.
 *
 * @param stmt  A buffer containing a COM_QUERY or COM_STMT_PREPARE packet.
 *
 * @return True, if the statement has a WHERE or USING clause, false
 *         otherwise.
 */
bool qc_query_has_clause(GWBUF* stmt);

/**
 * Sets the sql mode for the *calling* thread.
 *
 * @param sql_mode  The mode.
 */
void qc_set_sql_mode(qc_sql_mode_t sql_mode);

/**
 * Returns the string representation of a query type.
 *
 * @param type  A query type (not a bitmask of several).
 *
 * @return The corresponding string.
 *
 * @note The returned string is statically allocated and must @b not be freed.
 */
const char* qc_type_to_string(qc_query_type_t type);

/**
 * Returns a string representation of a type bitmask.
 *
 * @param typemask  A bit mask of query types.
 *
 * @return The corresponding string or NULL if the allocation fails.
 *
 * @note The returned string is dynamically allocated and @b must be freed.
 */
char* qc_typemask_to_string(uint32_t typemask);

/**
 * Set the version of the server. The version may affect how a statement
 * is classified. Note that the server version is maintained separately
 * for each thread.
 *
 * @param version  Version encoded as MariaDB encodes the version, i.e.:
 *                 version = major * 10000 + minor * 100 + patch
 */
void qc_set_server_version(uint64_t version);

/**
 * Get the thread specific version assumed of the server. If the version has
 * not been set, all values are 0.
 *
 * @return The version as MariaDB encodes the version, i.e:
 *         version = major * 10000 + minor * 100 + patch
 */
uint64_t qc_get_server_version();

MXS_END_DECLS<|MERGE_RESOLUTION|>--- conflicted
+++ resolved
@@ -93,27 +93,13 @@
 typedef enum qc_query_op
 {
     QUERY_OP_UNDEFINED = 0,
-<<<<<<< HEAD
-    QUERY_OP_SELECT,
-    QUERY_OP_UPDATE,
-    QUERY_OP_INSERT,
-    QUERY_OP_DELETE,
-    QUERY_OP_TRUNCATE,
-    QUERY_OP_ALTER,
-    QUERY_OP_CREATE,
-    QUERY_OP_DROP,
-    QUERY_OP_CHANGE_DB,
-    QUERY_OP_LOAD,
-    QUERY_OP_GRANT,
-    QUERY_OP_REVOKE,
-    QUERY_OP_EXECUTE,
-=======
 
     QUERY_OP_ALTER,
     QUERY_OP_CHANGE_DB,
     QUERY_OP_CREATE,
     QUERY_OP_DELETE,
     QUERY_OP_DROP,
+    QUERY_OP_EXECUTE,
     QUERY_OP_EXPLAIN,
     QUERY_OP_GRANT,
     QUERY_OP_INSERT,
@@ -123,7 +109,6 @@
     QUERY_OP_SHOW,
     QUERY_OP_TRUNCATE,
     QUERY_OP_UPDATE,
->>>>>>> 7f1a9491
 } qc_query_op_t;
 
 /**
@@ -405,7 +390,6 @@
     int32_t (*qc_get_preparable_stmt)(GWBUF* stmt, GWBUF** preparable_stmt);
 
     /**
-<<<<<<< HEAD
      * Set the version of the server. The version may affect how a statement
      * is classified. Note that the server version is maintained separately
      * for each thread.
@@ -423,7 +407,8 @@
      *                 version = major * 10000 + minor * 100 + patch
      */
     void (*qc_get_server_version)(uint64_t* version);
-=======
+
+    /**
      * Gets the sql mode of the *calling* thread.
      *
      * @param sql_mode  The mode.
@@ -440,7 +425,6 @@
      * @return QC_RESULT_OK if @sql_mode is valid, otherwise QC_RESULT_ERROR.
      */
     int32_t (*qc_set_sql_mode)(qc_sql_mode_t sql_mode);
->>>>>>> 7f1a9491
 } QUERY_CLASSIFIER;
 
 /**
